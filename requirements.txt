--- conflicted
+++ resolved
@@ -1,9 +1,6 @@
 matplotlib
 numpy
-<<<<<<< HEAD
 param
-=======
 pygame
 pyOpenGL
-pytest
->>>>>>> 63891ec6
+pytest