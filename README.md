# TripleS
Solar System Simulator

<<<<<<< HEAD
Contributors: Jean Maurice Meus, Andrés Ponte Pérez, Makenzie Ellen Wortley (PLEASE ADD YOUR NAME HERE)
=======
## To-Do List

- Add GR Effects

## Contributors
Jean Maurice Meus, Andrés Ponte Pérez (PLEASE ADD YOUR NAME HERE)
>>>>>>> 86ff8f62
<|MERGE_RESOLUTION|>--- conflicted
+++ resolved
@@ -1,13 +1,9 @@
 # TripleS
 Solar System Simulator
 
-<<<<<<< HEAD
-Contributors: Jean Maurice Meus, Andrés Ponte Pérez, Makenzie Ellen Wortley (PLEASE ADD YOUR NAME HERE)
-=======
 ## To-Do List
 
 - Add GR Effects
 
 ## Contributors
-Jean Maurice Meus, Andrés Ponte Pérez (PLEASE ADD YOUR NAME HERE)
->>>>>>> 86ff8f62
+Jean Maurice Meus, Andrés Ponte Pérez, Makenzie Ellen Wortley (PLEASE ADD YOUR NAME HERE)