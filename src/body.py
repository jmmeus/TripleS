--- conflicted
+++ resolved
@@ -1,7 +1,6 @@
 from abc import ABC, abstractmethod
 
 class Body(ABC):
-<<<<<<< HEAD
 
     def __init__(self, mass: float, radius: float):
         self.mass = mass
@@ -14,6 +13,3 @@
     @abstractmethod
     def get_coords(self) -> tuple:
         pass
-=======
-    ...
->>>>>>> 2bf000b4
